--- conflicted
+++ resolved
@@ -112,10 +112,6 @@
     joint_acc_.resize(joint_names_.size(), 0.0);
     joint_state_acc_.resize(joint_names_.size(), 0.0);
     // Default interface values - they will be overwritten by parameterized tests
-<<<<<<< HEAD
-=======
-
->>>>>>> fdccfdf4
     command_interface_types_ = {"position"};
     state_interface_types_ = {"position", "velocity"};
 
