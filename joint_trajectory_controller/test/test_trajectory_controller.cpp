--- conflicted
+++ resolved
@@ -64,10 +64,7 @@
   exe->spin();
 }
 
-<<<<<<< HEAD
-=======
-
->>>>>>> cff86c1a
+
 TEST_P(TrajectoryControllerTestParameterized, configure)
 {
   SetUpTrajectoryController();
@@ -275,12 +272,8 @@
 {
   SetUpTrajectoryController(false);
 
-<<<<<<< HEAD
-  SetParameters();  // This call is replacing the way parameters are set via launch
-=======
   // This call is replacing the way parameters are set via launch
   SetParameters();
->>>>>>> cff86c1a
   traj_controller_->configure();
   auto state = traj_controller_->get_current_state();
   ASSERT_EQ(State::PRIMARY_STATE_INACTIVE, state.id());
@@ -614,17 +607,11 @@
 /**
  * @brief invalid_message Test mismatched joint and reference vector sizes
  */
-<<<<<<< HEAD
-TEST_P(TrajectoryControllerTestParameterized, invalid_messages)
-=======
 TEST_P(TrajectoryControllerTestParameterized, invalid_message)
->>>>>>> cff86c1a
 {
   rclcpp::Parameter partial_joints_parameters("allow_partial_joints_goal", false);
-  rclcpp::Parameter deduce_states_parameters("deduce_states_from_derivatives", false);
-  rclcpp::executors::SingleThreadedExecutor executor;
-  SetUpAndActivateTrajectoryController(
-    true, {partial_joints_parameters, deduce_states_parameters}, &executor);
+  rclcpp::executors::SingleThreadedExecutor executor;
+  SetUpAndActivateTrajectoryController(true, {partial_joints_parameters}, &executor);
 
   trajectory_msgs::msg::JointTrajectory traj_msg, good_traj_msg;
 
@@ -680,67 +667,6 @@
   EXPECT_FALSE(traj_controller_->validate_trajectory_msg(traj_msg));
 }
 
-/// With deduce_states_from_derivatives parameter trajectory missing position or velocities
-/// are accepted
-TEST_P(TrajectoryControllerTestParameterized, missing_positions_message_accepted)
-{
-  rclcpp::Parameter deduce_states_parameters("deduce_states_from_derivatives", true);
-  rclcpp::executors::SingleThreadedExecutor executor;
-  SetUpAndActivateTrajectoryController(true, {deduce_states_parameters}, &executor);
-
-  trajectory_msgs::msg::JointTrajectory traj_msg, good_traj_msg;
-
-  good_traj_msg.joint_names = joint_names_;
-  good_traj_msg.header.stamp = rclcpp::Time(0);
-  good_traj_msg.points.resize(1);
-  good_traj_msg.points[0].time_from_start = rclcpp::Duration::from_seconds(0.25);
-  good_traj_msg.points[0].positions.resize(1);
-  good_traj_msg.points[0].positions = {1.0, 2.0, 3.0};
-  good_traj_msg.points[0].velocities.resize(1);
-  good_traj_msg.points[0].velocities = {-1.0, -2.0, -3.0};
-  good_traj_msg.points[0].accelerations.resize(1);
-  good_traj_msg.points[0].accelerations = {1.0, 2.0, 3.0};
-  EXPECT_TRUE(traj_controller_->validate_trajectory_msg(good_traj_msg));
-
-  // No position data
-  traj_msg = good_traj_msg;
-  traj_msg.points[0].positions.clear();
-  EXPECT_TRUE(traj_controller_->validate_trajectory_msg(traj_msg));
-
-  // No position and velocity data
-  traj_msg = good_traj_msg;
-  traj_msg.points[0].positions.clear();
-  traj_msg.points[0].velocities.clear();
-  EXPECT_TRUE(traj_controller_->validate_trajectory_msg(traj_msg));
-
-  // All empty
-  traj_msg = good_traj_msg;
-  traj_msg.points[0].positions.clear();
-  traj_msg.points[0].velocities.clear();
-  traj_msg.points[0].accelerations.clear();
-  EXPECT_FALSE(traj_controller_->validate_trajectory_msg(traj_msg));
-
-  // Incompatible data sizes, too few positions
-  traj_msg = good_traj_msg;
-  traj_msg.points[0].positions = {1.0, 2.0};
-  EXPECT_FALSE(traj_controller_->validate_trajectory_msg(traj_msg));
-
-  // Incompatible data sizes, too many positions
-  traj_msg = good_traj_msg;
-  traj_msg.points[0].positions = {1.0, 2.0, 3.0, 4.0};
-  EXPECT_FALSE(traj_controller_->validate_trajectory_msg(traj_msg));
-
-  // Incompatible data sizes, too few velocities
-  traj_msg = good_traj_msg;
-  traj_msg.points[0].velocities = {1.0};
-  EXPECT_FALSE(traj_controller_->validate_trajectory_msg(traj_msg));
-
-  // Incompatible data sizes, too few accelerations
-  traj_msg = good_traj_msg;
-  traj_msg.points[0].accelerations = {2.0};
-  EXPECT_FALSE(traj_controller_->validate_trajectory_msg(traj_msg));
-}
-
 /**
  * @brief test_trajectory_replace Test replacing an existing trajectory
  */
@@ -763,13 +689,9 @@
   expected_desired.positions = {points_old[0].begin(), points_old[0].end()};
   //  Check that we reached end of points_old trajectory
   // Denis: delta was 0.1 with 0.2 works for me
-<<<<<<< HEAD
-  waitAndCompareState(expected_actual, expected_desired, executor, rclcpp::Duration(delay), 0.2);
-=======
   std::cout << "Now waiting for state" << std::endl;
   waitAndCompareState(expected_actual, expected_desired, executor, rclcpp::Duration(delay), 0.2);
   std::cout << "After waiting for state" << std::endl;
->>>>>>> cff86c1a
 
   RCLCPP_INFO(traj_node_->get_logger(), "Sending new trajectory");
   publish(time_from_start, points_partial_new);
@@ -1055,8 +977,6 @@
   executor.cancel();
 }
 
-<<<<<<< HEAD
-=======
 // Testing that values are read from state interfaces when hardware is started for the first
 // time and hardware state has offset --> this is indicated by NaN values in state interfaces
 TEST_P(
@@ -1154,7 +1074,6 @@
 }
 
 
->>>>>>> cff86c1a
 // TODO(anyone): the new gtest version afer 1.8.0 uses INSTANTIATE_TEST_SUITE_P
 
 // position controllers
@@ -1210,20 +1129,10 @@
 
 TEST_F(TrajectoryControllerTest, incorrect_initialization_using_interface_parameters) {
   auto set_parameter_and_check_result = [&]() {
-<<<<<<< HEAD
-      SetParameters();  // This call is replacing the way parameters are set via launch
-      std::cout << "before configure" << std::endl;
-      traj_controller_->configure();
-      std::cout << "aster configure" << std::endl;
-      auto state = traj_controller_->get_current_state();
-      std::cout << "aster get state" << std::endl;
-      EXPECT_EQ(state.id(), State::PRIMARY_STATE_FINALIZED);
-=======
       EXPECT_EQ(traj_controller_->get_current_state().id(), State::PRIMARY_STATE_UNCONFIGURED);
       SetParameters();  // This call is replacing the way parameters are set via launch
       traj_controller_->configure();
       EXPECT_EQ(traj_controller_->get_current_state().id(), State::PRIMARY_STATE_UNCONFIGURED);
->>>>>>> cff86c1a
     };
 
   SetUpTrajectoryController(false);
