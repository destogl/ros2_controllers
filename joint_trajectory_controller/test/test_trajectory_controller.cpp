// Copyright 2017 Open Source Robotics Foundation, Inc.
//
// Licensed under the Apache License, Version 2.0 (the "License");
// you may not use this file except in compliance with the License.
// You may obtain a copy of the License at
//
//     http://www.apache.org/licenses/LICENSE-2.0
//
// Unless required by applicable law or agreed to in writing, software
// distributed under the License is distributed on an "AS IS" BASIS,
// WITHOUT WARRANTIES OR CONDITIONS OF ANY KIND, either express or implied.
// See the License for the specific language governing permissions and
// limitations under the License.


#include <stddef.h>

#include <array>
#include <chrono>
#include <future>
#include <memory>
#include <stdexcept>
#include <string>
#include <system_error>
#include <thread>
#include <vector>

#include "gtest/gtest.h"

#include "builtin_interfaces/msg/duration.hpp"
#include "builtin_interfaces/msg/time.hpp"
#include "control_msgs/msg/detail/joint_trajectory_controller_state__struct.hpp"
#include "controller_interface/controller_interface.hpp"
#include "hardware_interface/resource_manager.hpp"
#include "joint_trajectory_controller/joint_trajectory_controller.hpp"
#include "lifecycle_msgs/msg/state.hpp"
#include "rclcpp/clock.hpp"
#include "rclcpp/duration.hpp"
#include "rclcpp/executors/multi_threaded_executor.hpp"
#include "rclcpp/executors/single_threaded_executor.hpp"
#include "rclcpp/node.hpp"
#include "rclcpp/parameter.hpp"
#include "rclcpp/publisher.hpp"
#include "rclcpp/qos.hpp"
#include "rclcpp/qos_event.hpp"
#include "rclcpp/subscription.hpp"
#include "rclcpp/time.hpp"
#include "rclcpp/utilities.hpp"
#include "rclcpp_lifecycle/lifecycle_node.hpp"
#include "rclcpp_lifecycle/state.hpp"
#include "std_msgs/msg/header.hpp"
#include "test_trajectory_controller_utils.hpp"
#include "trajectory_msgs/msg/joint_trajectory.hpp"
#include "trajectory_msgs/msg/joint_trajectory_point.hpp"

using lifecycle_msgs::msg::State;
using test_trajectory_controllers::TestableJointTrajectoryController;
using test_trajectory_controllers::TrajectoryControllerTest;
using test_trajectory_controllers::TrajectoryControllerTestParameterized;

void spin(rclcpp::executors::MultiThreadedExecutor * exe)
{
  exe->spin();
}


<<<<<<< HEAD
TEST_P(TrajectoryControllerTestParameterized, configure_param)
{
  SetUpTrajectoryController();

  rclcpp::executors::MultiThreadedExecutor executor;
  executor.add_node(traj_controller_->get_node()->get_node_base_interface());
  const auto future_handle_ = std::async(std::launch::async, spin, &executor);

  const auto state = traj_controller_->configure();
  ASSERT_EQ(state.id(), State::PRIMARY_STATE_INACTIVE);

  // send msg
  builtin_interfaces::msg::Duration time_from_start;
  time_from_start.sec = 1;
  time_from_start.nanosec = 0;
  std::vector<std::vector<double>> points {{{3.3, 4.4, 5.5}}};
  publish(time_from_start, points);
  std::this_thread::sleep_for(std::chrono::milliseconds(10));

  traj_controller_->update();

  // hw position == 0 because controller is not activated
  EXPECT_EQ(0.0, joint_pos_[0]);
  EXPECT_EQ(0.0, joint_pos_[1]);
  EXPECT_EQ(0.0, joint_pos_[2]);

  executor.cancel();
}

=======
>>>>>>> eacb06b2
TEST_P(TrajectoryControllerTestParameterized, configure)
{
  SetUpTrajectoryController();

  rclcpp::executors::MultiThreadedExecutor executor;
  executor.add_node(traj_controller_->get_node()->get_node_base_interface());
  const auto future_handle_ = std::async(std::launch::async, spin, &executor);

  const auto state = traj_controller_->configure();
  ASSERT_EQ(state.id(), State::PRIMARY_STATE_INACTIVE);

  // send msg
  builtin_interfaces::msg::Duration time_from_start;
  time_from_start.sec = 1;
  time_from_start.nanosec = 0;
  std::vector<std::vector<double>> points {{{3.3, 4.4, 5.5}}};
  publish(time_from_start, points);
  std::this_thread::sleep_for(std::chrono::milliseconds(10));

  traj_controller_->update();

  // hw position == 0 because controller is not activated
  EXPECT_EQ(0.0, joint_pos_[0]);
  EXPECT_EQ(0.0, joint_pos_[1]);
  EXPECT_EQ(0.0, joint_pos_[2]);

  executor.cancel();
}

TEST_P(TrajectoryControllerTestParameterized, activate)
{
  SetUpTrajectoryController();

  rclcpp::executors::MultiThreadedExecutor executor;
  executor.add_node(traj_controller_->get_node()->get_node_base_interface());

  traj_controller_->configure();
  ASSERT_EQ(traj_controller_->get_current_state().id(), State::PRIMARY_STATE_INACTIVE);

  auto cmd_interface_config = traj_controller_->command_interface_configuration();
  ASSERT_EQ(
    cmd_interface_config.names.size(),
    joint_names_.size() * command_interface_types_.size());

  auto state_interface_config = traj_controller_->state_interface_configuration();
  ASSERT_EQ(
    state_interface_config.names.size(),
    joint_names_.size() * state_interface_types_.size());

  ActivateTrajectoryController();
  ASSERT_EQ(traj_controller_->get_current_state().id(), State::PRIMARY_STATE_ACTIVE);

  executor.cancel();
}

// TEST_F(TestTrajectoryController, activation) {
//   auto traj_controller = std::make_shared<ros_controllers::JointTrajectoryController>(
//     joint_names_, op_mode_);
//   auto ret = traj_controller->init(test_robot_, controller_name_);
//   if (ret != controller_interface::return_type::SUCCESS) {
//     FAIL();
//   }
//
//   auto traj_node = traj_controller->get_node();
//   rclcpp::executors::MultiThreadedExecutor executor;
//   executor.add_node(traj_node->get_node_base_interface());
//
//   auto state = traj_controller_->configure();
//   ASSERT_EQ(state.id(), State::PRIMARY_STATE_INACTIVE);
//
//   state = traj_node->activate();
//   ASSERT_EQ(state.id(), State::PRIMARY_STATE_ACTIVE);
//
//   // wait for the subscriber and publisher to completely setup
//   std::this_thread::sleep_for(std::chrono::seconds(2));
//
//   // send msg
//   builtin_interfaces::msg::Duration time_from_start;
//   time_from_start.sec = 1;
//   time_from_start.nanosec = 0;
//   std::vector<std::vector<double>> points {{{3.3, 4.4, 5.5}}};
//   publish(time_from_start, points);
//   // wait for msg is be published to the system
//   std::this_thread::sleep_for(std::chrono::milliseconds(1000));
//   executor.spin_once();
//
//   traj_controller->update();
//   resource_manager_->write();
//
//   // change in hw position
//   EXPECT_EQ(3.3, joint_pos_[0]);
//   EXPECT_EQ(4.4, joint_pos_[1]);
//   EXPECT_EQ(5.5, joint_pos_[2]);
//
//   executor.cancel();
// }

// TEST_F(TestTrajectoryController, reactivation) {
//   auto traj_controller = std::make_shared<ros_controllers::JointTrajectoryController>(
//     joint_names_, op_mode_);
//   auto ret = traj_controller->init(test_robot_, controller_name_);
//   if (ret != controller_interface::return_type::SUCCESS) {
//     FAIL();
//   }
//
//   auto traj_node = traj_controller->get_node();
//   rclcpp::executors::MultiThreadedExecutor executor;
//   executor.add_node(traj_node->get_node_base_interface());
//
//   auto state = traj_controller_->configure();
//   ASSERT_EQ(state.id(), State::PRIMARY_STATE_INACTIVE);
//
//   state = traj_node->activate();
//   ASSERT_EQ(state.id(), State::PRIMARY_STATE_ACTIVE);
//
//   // wait for the subscriber and publisher to completely setup
//   std::this_thread::sleep_for(std::chrono::seconds(2));
//
//   // send msg
//   builtin_interfaces::msg::Duration time_from_start;
//   time_from_start.sec = 1;
//   time_from_start.nanosec = 0;
//   // *INDENT-OFF*
//   std::vector<std::vector<double>> points {
//     {{3.3, 4.4, 5.5}},
//     {{7.7, 8.8, 9.9}},
//     {{10.10, 11.11, 12.12}}
//   };
//   // *INDENT-ON*
//   publish(time_from_start, points);
//   // wait for msg is be published to the system
//   std::this_thread::sleep_for(std::chrono::milliseconds(500));
//   executor.spin_once();
//
//   traj_controller->update();
//   resource_manager_->write();
//
//   // deactivated
//   // wait so controller process the second point when deactivated
//   std::this_thread::sleep_for(std::chrono::milliseconds(500));
//   state = traj_controller_->deactivate();
//   ASSERT_EQ(state.id(), State::PRIMARY_STATE_INACTIVE);
//   resource_manager_->read();
//   traj_controller->update();
//   resource_manager_->write();
//
//   // no change in hw position
//   EXPECT_EQ(3.3, joint_pos_[0]);
//   EXPECT_EQ(4.4, joint_pos_[1]);
//   EXPECT_EQ(5.5, joint_pos_[2]);
//
//   // reactivated
//   // wait so controller process the third point when reactivated
//   std::this_thread::sleep_for(std::chrono::milliseconds(3000));
//   state = traj_node->activate();
//   ASSERT_EQ(state.id(), State::PRIMARY_STATE_ACTIVE);
//   resource_manager_->read();
//   traj_controller->update();
//   resource_manager_->write();
//
//   // change in hw position to 3rd point
//   EXPECT_EQ(10.10, joint_pos_[0]);
//   EXPECT_EQ(11.11, joint_pos_[1]);
//   EXPECT_EQ(12.12, joint_pos_[2]);
//
//   executor.cancel();
// }

TEST_P(TrajectoryControllerTestParameterized, cleanup)
{
  SetUpAndActivateTrajectoryController();

  auto traj_node = traj_controller_->get_node();
  rclcpp::executors::MultiThreadedExecutor executor;
  executor.add_node(traj_node->get_node_base_interface());

  // send msg
  builtin_interfaces::msg::Duration time_from_start;
  time_from_start.sec = 1;
  time_from_start.nanosec = 0;
  std::vector<std::vector<double>> points {{{3.3, 4.4, 5.5}}};
  publish(time_from_start, points);
  traj_controller_->wait_for_trajectory(executor);
  traj_controller_->update();

  auto state = traj_controller_->deactivate();
  ASSERT_EQ(State::PRIMARY_STATE_INACTIVE, state.id());
  traj_controller_->update();

  state = traj_controller_->cleanup();
  ASSERT_EQ(State::PRIMARY_STATE_UNCONFIGURED, state.id());
  // update for 0.25 seconds
  const auto start_time = rclcpp::Clock().now();
  updateController(rclcpp::Duration::from_seconds(0.25));

  // should be home pose again
  EXPECT_NEAR(INITIAL_POS_JOINT1, joint_pos_[0], COMMON_THRESHOLD);
  EXPECT_NEAR(INITIAL_POS_JOINT2, joint_pos_[1], COMMON_THRESHOLD);
  EXPECT_NEAR(INITIAL_POS_JOINT3, joint_pos_[2], COMMON_THRESHOLD);

  executor.cancel();
}

TEST_P(TrajectoryControllerTestParameterized, correct_initialization_using_parameters)
{
  SetUpTrajectoryController(false);

<<<<<<< HEAD
  // This call is replacing the way parameters are set via launch
  SetParameters();
=======
  SetParameters();  // This call is replacing the way parameters are set via launch
>>>>>>> eacb06b2
  traj_controller_->configure();
  auto state = traj_controller_->get_current_state();
  ASSERT_EQ(State::PRIMARY_STATE_INACTIVE, state.id());

  ActivateTrajectoryController();
  rclcpp::executors::MultiThreadedExecutor executor;
  executor.add_node(traj_controller_->get_node()->get_node_base_interface());

  state = traj_controller_->get_current_state();
  ASSERT_EQ(State::PRIMARY_STATE_ACTIVE, state.id());
  EXPECT_EQ(INITIAL_POS_JOINT1, joint_pos_[0]);
  EXPECT_EQ(INITIAL_POS_JOINT2, joint_pos_[1]);
  EXPECT_EQ(INITIAL_POS_JOINT3, joint_pos_[2]);

  // send msg
  constexpr auto FIRST_POINT_TIME = std::chrono::milliseconds(250);
  builtin_interfaces::msg::Duration time_from_start{rclcpp::Duration(FIRST_POINT_TIME)};
  // *INDENT-OFF*
  std::vector<std::vector<double>> points {
    {{3.3, 4.4, 5.5}},
    {{7.7, 8.8, 9.9}},
    {{10.10, 11.11, 12.12}}
  };
  // *INDENT-ON*
  publish(time_from_start, points);
  traj_controller_->wait_for_trajectory(executor);

  // first update
  traj_controller_->update();

  // wait so controller process the second point when deactivated
  std::this_thread::sleep_for(FIRST_POINT_TIME);
  traj_controller_->update();
  // deactivated
  state = traj_controller_->deactivate();
  ASSERT_EQ(state.id(), State::PRIMARY_STATE_INACTIVE);

  // TODO(denis): on my laptop I get delta of approx 0.1083. Is this me or is it something wrong?
  // Come the flackiness here?
  const auto allowed_delta = 0.11;  // 0.05;

  EXPECT_NEAR(3.3, joint_pos_[0], allowed_delta);
  EXPECT_NEAR(4.4, joint_pos_[1], allowed_delta);
  EXPECT_NEAR(5.5, joint_pos_[2], allowed_delta);

  // cleanup
  state = traj_controller_->cleanup();

  // update loop receives a new msg and updates accordingly
  traj_controller_->update();

  // check the traj_msg_home_ptr_ initialization code for the standard wait timing
  std::this_thread::sleep_for(std::chrono::milliseconds(50));
  traj_controller_->update();
  ASSERT_EQ(State::PRIMARY_STATE_UNCONFIGURED, state.id());

  EXPECT_NEAR(INITIAL_POS_JOINT1, joint_pos_[0], allowed_delta);
  EXPECT_NEAR(INITIAL_POS_JOINT2, joint_pos_[1], allowed_delta);
  EXPECT_NEAR(INITIAL_POS_JOINT3, joint_pos_[2], allowed_delta);

  state = traj_controller_->configure();
  ASSERT_EQ(State::PRIMARY_STATE_INACTIVE, state.id());

  executor.cancel();
}

TEST_P(TrajectoryControllerTestParameterized, state_topic_consistency)
{
  rclcpp::executors::SingleThreadedExecutor executor;
  SetUpAndActivateTrajectoryController(true, {}, &executor);
  subscribeToState();
  updateController();

  // Spin to receive latest state
  executor.spin_some();
  auto state = getState();

  size_t n_joints = joint_names_.size();

  for (unsigned int i = 0; i < n_joints; ++i) {
    EXPECT_EQ(joint_names_[i], state->joint_names[i]);
  }

  // No trajectory by default, no desired state or error
  EXPECT_TRUE(state->desired.positions.empty());
  EXPECT_TRUE(state->desired.velocities.empty());
  EXPECT_TRUE(state->desired.accelerations.empty());

  EXPECT_EQ(n_joints, state->actual.positions.size());
  if (std::find(state_interface_types_.begin(), state_interface_types_.end(), "velocity") ==
    state_interface_types_.end())
  {
    EXPECT_TRUE(state->actual.velocities.empty());
  } else {
    EXPECT_EQ(n_joints, state->actual.velocities.size());
  }
  if (std::find(state_interface_types_.begin(), state_interface_types_.end(), "acceleration") ==
    state_interface_types_.end())
  {
    EXPECT_TRUE(state->actual.accelerations.empty());
  } else {
    EXPECT_EQ(n_joints, state->actual.accelerations.size());
  }

  EXPECT_TRUE(state->error.positions.empty());
  EXPECT_TRUE(state->error.velocities.empty());
  EXPECT_TRUE(state->error.accelerations.empty());
}

void TrajectoryControllerTest::test_state_publish_rate_target(int target_msg_count)
{
  rclcpp::Parameter state_publish_rate_param(
    "state_publish_rate",
    static_cast<double>(target_msg_count));
  rclcpp::executors::SingleThreadedExecutor executor;
  SetUpAndActivateTrajectoryController(true, {state_publish_rate_param}, &executor);

  auto future_handle = std::async(
    std::launch::async, [&executor]() -> void {
      executor.spin();
    });

  using control_msgs::msg::JointTrajectoryControllerState;

  const int qos_level = 10;
  int echo_received_counter = 0;
  rclcpp::Subscription<JointTrajectoryControllerState>::SharedPtr subs =
    traj_node_->create_subscription<JointTrajectoryControllerState>(
    "/state",
    qos_level,
    [&](JointTrajectoryControllerState::UniquePtr) {
      ++echo_received_counter;
    }
    );

  // update for 1second
  const auto start_time = rclcpp::Clock().now();
  const rclcpp::Duration wait = rclcpp::Duration::from_seconds(1.0);
  const auto end_time = start_time + wait;
  while (rclcpp::Clock().now() < end_time) {
    traj_controller_->update();
  }

  // We may miss the last message since time allowed is exactly the time needed
  EXPECT_NEAR(target_msg_count, echo_received_counter, 1);

  executor.cancel();
}

/**
 * @brief test_state_publish_rate Test that state publish rate matches configure rate
 */
TEST_P(TrajectoryControllerTestParameterized, test_state_publish_rate)
{
  test_state_publish_rate_target(10);
}

TEST_P(TrajectoryControllerTestParameterized, zero_state_publish_rate)
{
  test_state_publish_rate_target(0);
}

/**
 * @brief test_jumbled_joint_order Test sending trajectories with a joint order different from internal controller order
 */
TEST_P(TrajectoryControllerTestParameterized, test_jumbled_joint_order)
{
  rclcpp::executors::SingleThreadedExecutor executor;
  SetUpAndActivateTrajectoryController(true, {}, &executor);
  {
    trajectory_msgs::msg::JointTrajectory traj_msg;
    const std::vector<std::string> jumbled_joint_names {
      joint_names_[1], joint_names_[2], joint_names_[0]
    };
    traj_msg.joint_names = jumbled_joint_names;
    traj_msg.header.stamp = rclcpp::Time(0);
    traj_msg.points.resize(1);

    traj_msg.points[0].time_from_start = rclcpp::Duration::from_seconds(0.25);
    traj_msg.points[0].positions.resize(3);
    traj_msg.points[0].positions[0] = 2.0;
    traj_msg.points[0].positions[1] = 3.0;
    traj_msg.points[0].positions[2] = 1.0;

    trajectory_publisher_->publish(traj_msg);
  }

  traj_controller_->wait_for_trajectory(executor);
  // update for 0.25 seconds
  updateController(rclcpp::Duration::from_seconds(0.25));

  EXPECT_NEAR(1.0, joint_pos_[0], COMMON_THRESHOLD);
  EXPECT_NEAR(2.0, joint_pos_[1], COMMON_THRESHOLD);
  EXPECT_NEAR(3.0, joint_pos_[2], COMMON_THRESHOLD);
}

/**
 * @brief test_partial_joint_list Test sending trajectories with a subset of the controlled joints
 */
TEST_P(TrajectoryControllerTestParameterized, test_partial_joint_list)
{
  rclcpp::Parameter partial_joints_parameters("allow_partial_joints_goal", true);

  rclcpp::executors::SingleThreadedExecutor executor;
  SetUpAndActivateTrajectoryController(true, {partial_joints_parameters}, &executor);

  const double initial_joint3_cmd = joint_pos_[2];
  trajectory_msgs::msg::JointTrajectory traj_msg;

  {
    std::vector<std::string> partial_joint_names {
      joint_names_[1], joint_names_[0]
    };
    traj_msg.joint_names = partial_joint_names;
    traj_msg.header.stamp = rclcpp::Time(0);
    traj_msg.points.resize(1);

    traj_msg.points[0].time_from_start = rclcpp::Duration::from_seconds(0.25);
    traj_msg.points[0].positions.resize(2);
    traj_msg.points[0].positions[0] = 2.0;
    traj_msg.points[0].positions[1] = 1.0;
    traj_msg.points[0].velocities.resize(2);
    traj_msg.points[0].velocities[0] = 2.0;
    traj_msg.points[0].velocities[1] = 1.0;

    trajectory_publisher_->publish(traj_msg);
  }

  traj_controller_->wait_for_trajectory(executor);
  // update for 0.5 seconds
  updateController(rclcpp::Duration::from_seconds(0.25));

  double threshold = 0.001;
  EXPECT_NEAR(traj_msg.points[0].positions[1], joint_pos_[0], threshold);
  EXPECT_NEAR(traj_msg.points[0].positions[0], joint_pos_[1], threshold);
  EXPECT_NEAR(
    initial_joint3_cmd, joint_pos_[2],
    threshold) << "Joint 3 command should be current position";

  if (std::find(command_interface_types_.begin(), command_interface_types_.end(), "velocity") !=
    command_interface_types_.end())
  {
    // TODO(anyone): need help here - we should at least estimate the sign of the velocity
//     EXPECT_NEAR(traj_msg.points[0].velocities[1], joint_vel_[0], threshold);
//     EXPECT_NEAR(traj_msg.points[0].velocities[0], joint_vel_[1], threshold);
    EXPECT_NEAR(0.0, joint_vel_[2], threshold) <<
      "Joint 3 velocity should be 0.0 since it's not in the goal";
  }
  // TODO(anyone): add here ckecks for acceleration commands

  executor.cancel();
}

/**
 * @brief test_partial_joint_list Test sending trajectories with a subset of the controlled joints without allow_partial_joints_goal
 */
TEST_P(TrajectoryControllerTestParameterized, test_partial_joint_list_not_allowed)
{
  rclcpp::Parameter partial_joints_parameters("allow_partial_joints_goal", false);

  rclcpp::executors::SingleThreadedExecutor executor;
  SetUpAndActivateTrajectoryController(true, {partial_joints_parameters}, &executor);

  const double initial_joint1_cmd = joint_pos_[0];
  const double initial_joint2_cmd = joint_pos_[1];
  const double initial_joint3_cmd = joint_pos_[2];
  const double initial_joint_vel = 0.0;
  const double initial_joint_acc = 0.0;
  trajectory_msgs::msg::JointTrajectory traj_msg;

  {
    std::vector<std::string> partial_joint_names {
      joint_names_[1], joint_names_[0]
    };
    traj_msg.joint_names = partial_joint_names;
    traj_msg.header.stamp = rclcpp::Time(0);
    traj_msg.points.resize(1);

    traj_msg.points[0].time_from_start = rclcpp::Duration::from_seconds(0.25);
    traj_msg.points[0].positions.resize(2);
    traj_msg.points[0].positions[0] = 2.0;
    traj_msg.points[0].positions[1] = 1.0;
    traj_msg.points[0].velocities.resize(2);
    traj_msg.points[0].velocities[0] = 2.0;
    traj_msg.points[0].velocities[1] = 1.0;

    trajectory_publisher_->publish(traj_msg);
  }

  traj_controller_->wait_for_trajectory(executor);
  // update for 0.5 seconds
  updateController(rclcpp::Duration::from_seconds(0.25));

  double threshold = 0.001;
  EXPECT_NEAR(
    initial_joint1_cmd, joint_pos_[0],
    threshold) << "All joints command should be current position because goal was rejected";
  EXPECT_NEAR(
    initial_joint2_cmd, joint_pos_[1],
    threshold) << "All joints command should be current position because goal was rejected";
  EXPECT_NEAR(
    initial_joint3_cmd, joint_pos_[2],
    threshold) << "All joints command should be current position because goal was rejected";

  if (std::find(command_interface_types_.begin(), command_interface_types_.end(), "velocity") !=
    command_interface_types_.end())
  {
    EXPECT_NEAR(initial_joint_vel, joint_vel_[0], threshold) <<
      "All joints velocities should be 0.0 because goal was rejected";
    EXPECT_NEAR(initial_joint_vel, joint_vel_[1], threshold) <<
      "All joints velocities should be 0.0 because goal was rejected";
    EXPECT_NEAR(initial_joint_vel, joint_vel_[2], threshold) <<
      "All joints velocities should be 0.0 because goal was rejected";
  }

  if (std::find(command_interface_types_.begin(), command_interface_types_.end(), "acceleration") !=
    command_interface_types_.end())
  {
    EXPECT_NEAR(initial_joint_acc, joint_acc_[0], threshold) <<
      "All joints accelerations should be 0.0 because goal was rejected";
    EXPECT_NEAR(initial_joint_acc, joint_acc_[1], threshold) <<
      "All joints accelerations should be 0.0 because goal was rejected";
    EXPECT_NEAR(initial_joint_acc, joint_acc_[2], threshold) <<
      "All joints accelerations should be 0.0 because goal was rejected";
  }

  executor.cancel();
}


/**
 * @brief invalid_message Test mismatched joint and reference vector sizes
 */
<<<<<<< HEAD
TEST_P(TrajectoryControllerTestParameterized, invalid_message)
=======
TEST_P(TrajectoryControllerTestParameterized, invalid_messages)
>>>>>>> eacb06b2
{
  rclcpp::Parameter partial_joints_parameters("allow_partial_joints_goal", false);
  rclcpp::Parameter deduce_states_parameters("deduce_states_from_derivatives", false);
  rclcpp::executors::SingleThreadedExecutor executor;
  SetUpAndActivateTrajectoryController(
    true, {partial_joints_parameters, deduce_states_parameters}, &executor);

  trajectory_msgs::msg::JointTrajectory traj_msg, good_traj_msg;

  good_traj_msg.joint_names = joint_names_;
  good_traj_msg.header.stamp = rclcpp::Time(0);
  good_traj_msg.points.resize(1);
  good_traj_msg.points[0].time_from_start = rclcpp::Duration::from_seconds(0.25);
  good_traj_msg.points[0].positions.resize(1);
  good_traj_msg.points[0].positions = {1.0, 2.0, 3.0};
  good_traj_msg.points[0].velocities.resize(1);
  good_traj_msg.points[0].velocities = {-1.0, -2.0, -3.0};
  EXPECT_TRUE(traj_controller_->validate_trajectory_msg(good_traj_msg));

  // Incompatible joint names
  traj_msg = good_traj_msg;
  traj_msg.joint_names = {"bad_name"};
  EXPECT_FALSE(traj_controller_->validate_trajectory_msg(traj_msg));

  // No position data
  traj_msg = good_traj_msg;
  traj_msg.points[0].positions.clear();
  EXPECT_FALSE(traj_controller_->validate_trajectory_msg(traj_msg));

  // Incompatible data sizes, too few positions
  traj_msg = good_traj_msg;
  traj_msg.points[0].positions = {1.0, 2.0};
  EXPECT_FALSE(traj_controller_->validate_trajectory_msg(traj_msg));

  // Incompatible data sizes, too many positions
  traj_msg = good_traj_msg;
  traj_msg.points[0].positions = {1.0, 2.0, 3.0, 4.0};
  EXPECT_FALSE(traj_controller_->validate_trajectory_msg(traj_msg));

  // Incompatible data sizes, too few velocities
  traj_msg = good_traj_msg;
  traj_msg.points[0].velocities = {1.0, 2.0};
  EXPECT_FALSE(traj_controller_->validate_trajectory_msg(traj_msg));

  // Incompatible data sizes, too few accelerations
  traj_msg = good_traj_msg;
  traj_msg.points[0].accelerations = {1.0, 2.0};
  EXPECT_FALSE(traj_controller_->validate_trajectory_msg(traj_msg));

  // Incompatible data sizes, too few efforts
  traj_msg = good_traj_msg;
  traj_msg.points[0].positions.clear();
  traj_msg.points[0].effort = {1.0, 2.0};
  EXPECT_FALSE(traj_controller_->validate_trajectory_msg(traj_msg));

  // Non-strictly increasing waypoint times
  traj_msg = good_traj_msg;
  traj_msg.points.push_back(traj_msg.points.front());
  EXPECT_FALSE(traj_controller_->validate_trajectory_msg(traj_msg));
}

/// With deduce_states_from_derivatives parameter trajectory missing position or velocities
/// are accepted
TEST_P(TrajectoryControllerTestParameterized, missing_positions_message_accepted)
{
  rclcpp::Parameter deduce_states_parameters("deduce_states_from_derivatives", true);
  rclcpp::executors::SingleThreadedExecutor executor;
  SetUpAndActivateTrajectoryController(true, {deduce_states_parameters}, &executor);

  trajectory_msgs::msg::JointTrajectory traj_msg, good_traj_msg;

  good_traj_msg.joint_names = joint_names_;
  good_traj_msg.header.stamp = rclcpp::Time(0);
  good_traj_msg.points.resize(1);
  good_traj_msg.points[0].time_from_start = rclcpp::Duration::from_seconds(0.25);
  good_traj_msg.points[0].positions.resize(1);
  good_traj_msg.points[0].positions = {1.0, 2.0, 3.0};
  good_traj_msg.points[0].velocities.resize(1);
  good_traj_msg.points[0].velocities = {-1.0, -2.0, -3.0};
  good_traj_msg.points[0].accelerations.resize(1);
  good_traj_msg.points[0].accelerations = {1.0, 2.0, 3.0};
  EXPECT_TRUE(traj_controller_->validate_trajectory_msg(good_traj_msg));

  // No position data
  traj_msg = good_traj_msg;
  traj_msg.points[0].positions.clear();
  EXPECT_TRUE(traj_controller_->validate_trajectory_msg(traj_msg));

  // No position and velocity data
  traj_msg = good_traj_msg;
  traj_msg.points[0].positions.clear();
  traj_msg.points[0].velocities.clear();
  EXPECT_TRUE(traj_controller_->validate_trajectory_msg(traj_msg));

  // All empty
  traj_msg = good_traj_msg;
  traj_msg.points[0].positions.clear();
  traj_msg.points[0].velocities.clear();
  traj_msg.points[0].accelerations.clear();
  EXPECT_FALSE(traj_controller_->validate_trajectory_msg(traj_msg));

  // Incompatible data sizes, too few positions
  traj_msg = good_traj_msg;
  traj_msg.points[0].positions = {1.0, 2.0};
  EXPECT_FALSE(traj_controller_->validate_trajectory_msg(traj_msg));

  // Incompatible data sizes, too many positions
  traj_msg = good_traj_msg;
  traj_msg.points[0].positions = {1.0, 2.0, 3.0, 4.0};
  EXPECT_FALSE(traj_controller_->validate_trajectory_msg(traj_msg));

  // Incompatible data sizes, too few velocities
  traj_msg = good_traj_msg;
  traj_msg.points[0].velocities = {1.0};
  EXPECT_FALSE(traj_controller_->validate_trajectory_msg(traj_msg));

  // Incompatible data sizes, too few accelerations
  traj_msg = good_traj_msg;
  traj_msg.points[0].accelerations = {2.0};
  EXPECT_FALSE(traj_controller_->validate_trajectory_msg(traj_msg));
}

/**
 * @brief test_trajectory_replace Test replacing an existing trajectory
 */
TEST_P(TrajectoryControllerTestParameterized, test_trajectory_replace)
{
  rclcpp::executors::SingleThreadedExecutor executor;
  rclcpp::Parameter partial_joints_parameters("allow_partial_joints_goal", true);
  SetUpAndActivateTrajectoryController(true, {partial_joints_parameters}, &executor);

  subscribeToState();

  std::vector<std::vector<double>> points_old {{{2., 3., 4.}}};
  std::vector<std::vector<double>> points_partial_new {{1.5}};

  const auto delay = std::chrono::milliseconds(500);
  builtin_interfaces::msg::Duration time_from_start{rclcpp::Duration(delay)};
  publish(time_from_start, points_old);
  trajectory_msgs::msg::JointTrajectoryPoint expected_actual, expected_desired;
  expected_actual.positions = {points_old[0].begin(), points_old[0].end()};
  expected_desired.positions = {points_old[0].begin(), points_old[0].end()};
  //  Check that we reached end of points_old trajectory
  // Denis: delta was 0.1 with 0.2 works for me
<<<<<<< HEAD
  std::cout << "Now waiting for state" << std::endl;
  waitAndCompareState(expected_actual, expected_desired, executor, rclcpp::Duration(delay), 0.2);
  std::cout << "After waiting for state" << std::endl;
=======
  waitAndCompareState(expected_actual, expected_desired, executor, rclcpp::Duration(delay), 0.2);
>>>>>>> eacb06b2

  RCLCPP_INFO(traj_node_->get_logger(), "Sending new trajectory");
  publish(time_from_start, points_partial_new);
  // Replaced trajectory is a mix of previous and current goal
  expected_desired.positions[0] = points_partial_new[0][0];
  expected_desired.positions[1] = points_old[0][1];
  expected_desired.positions[2] = points_old[0][2];
  expected_actual = expected_desired;
  waitAndCompareState(expected_actual, expected_desired, executor, rclcpp::Duration(delay), 0.1);
}

/**
 * @brief test_ignore_old_trajectory Sending an old trajectory replacing an existing trajectory
 */
TEST_P(TrajectoryControllerTestParameterized, test_ignore_old_trajectory)
{
  rclcpp::executors::SingleThreadedExecutor executor;
  SetUpAndActivateTrajectoryController(true, {}, &executor);
  subscribeToState();

  // TODO(anyone): add expectations for velocities and accelerations
  std::vector<std::vector<double>> points_old {{{2., 3., 4.}, {4., 5., 6.}}};
  std::vector<std::vector<double>> points_new {{{-1., -2., -3.}}};

  const auto delay = std::chrono::milliseconds(500);
  builtin_interfaces::msg::Duration time_from_start{rclcpp::Duration(delay)};
  publish(time_from_start, points_old);
  trajectory_msgs::msg::JointTrajectoryPoint expected_actual, expected_desired;
  expected_actual.positions = {points_old[0].begin(), points_old[0].end()};
  expected_desired = expected_actual;
  //  Check that we reached end of points_old[0] trajectory
  waitAndCompareState(expected_actual, expected_desired, executor, rclcpp::Duration(delay), 0.1);

  RCLCPP_INFO(traj_node_->get_logger(), "Sending new trajectory in the past");
  //  New trajectory will end before current time
  rclcpp::Time new_traj_start = rclcpp::Clock().now() - delay - std::chrono::milliseconds(100);
  expected_actual.positions = {points_old[1].begin(), points_old[1].end()};
  expected_desired = expected_actual;
  publish(time_from_start, points_new, new_traj_start);
  waitAndCompareState(expected_actual, expected_desired, executor, rclcpp::Duration(delay), 0.1);
}

TEST_P(TrajectoryControllerTestParameterized, test_ignore_partial_old_trajectory) {
  rclcpp::executors::SingleThreadedExecutor executor;
  SetUpAndActivateTrajectoryController(true, {}, &executor);
  subscribeToState();

  std::vector<std::vector<double>> points_old {{{2., 3., 4.}, {4., 5., 6.}}};
  std::vector<std::vector<double>> points_new {{{-1., -2., -3.}, {-2., -4., -6.}}};

  const auto delay = std::chrono::milliseconds(500);
  builtin_interfaces::msg::Duration time_from_start{rclcpp::Duration(delay)};
  publish(time_from_start, points_old);
  trajectory_msgs::msg::JointTrajectoryPoint expected_actual, expected_desired;
  expected_actual.positions = {points_old[0].begin(), points_old[0].end()};
  expected_desired = expected_actual;
  //  Check that we reached end of points_old[0]trajectory
  waitAndCompareState(expected_actual, expected_desired, executor, rclcpp::Duration(delay), 0.1);

  RCLCPP_INFO(traj_node_->get_logger(), "Sending new trajectory partially in the past");
  //  New trajectory first point is in the past, second is in the future
  rclcpp::Time new_traj_start = rclcpp::Clock().now() - delay - std::chrono::milliseconds(100);
  expected_actual.positions = {points_new[1].begin(), points_new[1].end()};
  expected_desired = expected_actual;
  publish(time_from_start, points_new, new_traj_start);
  waitAndCompareState(expected_actual, expected_desired, executor, rclcpp::Duration(delay), 0.1);
}


TEST_P(TrajectoryControllerTestParameterized, test_execute_partial_traj_in_future)
{
  SetUpTrajectoryController();
  auto traj_node = traj_controller_->get_node();
  RCLCPP_WARN(
    traj_node->get_logger(),
    "Test disabled until current_trajectory is taken into account when adding a new trajectory.");
  // https://github.com/ros-controls/ros_controllers/blob/melodic-devel/joint_trajectory_controller/include/joint_trajectory_controller/init_joint_trajectory.h#L149
  return;

  // TODO(anyone): use SetUpAndActivateTrajectoryController method instead of the next line
  rclcpp::executors::SingleThreadedExecutor executor;
  executor.add_node(traj_node->get_node_base_interface());
  subscribeToState();
  rclcpp::Parameter partial_joints_parameters("allow_partial_joints_goal", true);
  traj_node->set_parameter(partial_joints_parameters);
  traj_controller_->configure();
  traj_controller_->activate();

  std::vector<std::vector<double>> full_traj {{{2., 3., 4.}, {4., 6., 8.}}};
  std::vector<std::vector<double>> partial_traj {{{-1., -2.}, {-2., -4, }}};
  const auto delay = std::chrono::milliseconds(500);
  builtin_interfaces::msg::Duration points_delay{rclcpp::Duration(delay)};
  // Send full trajectory
  publish(points_delay, full_traj);
  // Sleep until first waypoint of full trajectory

  trajectory_msgs::msg::JointTrajectoryPoint expected_actual, expected_desired;
  expected_actual.positions = {full_traj[0].begin(), full_traj[0].end()};
  expected_desired = expected_actual;
  //  Check that we reached end of points_old[0]trajectory and are starting points_old[1]
  waitAndCompareState(expected_actual, expected_desired, executor, rclcpp::Duration(delay), 0.1);


  // Send partial trajectory starting after full trajecotry is complete
  RCLCPP_INFO(traj_node->get_logger(), "Sending new trajectory in the future");
  publish(points_delay, partial_traj, rclcpp::Clock().now() + delay * 2);
  // Wait until the end start and end of partial traj

  expected_actual.positions = {partial_traj.back()[0], partial_traj.back()[1], full_traj.back()[2]};
  expected_desired = expected_actual;

  waitAndCompareState(
    expected_actual, expected_desired, executor, rclcpp::Duration(
      delay * (2 + 2)), 0.1);
}

TEST_P(TrajectoryControllerTestParameterized, test_jump_when_state_tracking_error_updated)
{
  rclcpp::executors::SingleThreadedExecutor executor;
  // default if false so it will not be actually set paramter
  rclcpp::Parameter partial_joints_parameters("hardware_state_has_offset", false);
  SetUpAndActivateTrajectoryController(true, {partial_joints_parameters}, &executor, true);

  // goal setup
  std::vector<double> first_goal = {3.3, 4.4, 5.5};
  std::vector<double> second_goal = {6.6, 8.8, 11.0};
  double state_from_command_offset = 0.3;

  // send msg
  builtin_interfaces::msg::Duration time_from_start;
  time_from_start.sec = 1;
  time_from_start.nanosec = 0;
  std::vector<std::vector<double>> points {{first_goal}};
  publish(time_from_start, points);
  traj_controller_->wait_for_trajectory(executor);
  updateController(rclcpp::Duration::from_seconds(1.1));

  // JTC is executing trajectory in open-loop therefore:
  // - internal state does not have to be updated (in this test-case it shouldn't)
  // - internal command is updated
  EXPECT_NEAR(INITIAL_POS_JOINT1, joint_state_pos_[0], COMMON_THRESHOLD);
  EXPECT_NEAR(first_goal[0], joint_pos_[0], COMMON_THRESHOLD);

  // State interface should have offset from the command before starting a new trajectory
  joint_state_pos_[0] = first_goal[0] - state_from_command_offset;

  // Move joint further in the same direction as before (to the second goal)
  points = {{second_goal}};
  publish(time_from_start, points);
  traj_controller_->wait_for_trajectory(executor);

  // One the first update(s) there should be a "jump" in opposite direction from command
  // (towards the state value)
  EXPECT_NEAR(first_goal[0], joint_pos_[0], COMMON_THRESHOLD);
  traj_controller_->update();
  // Expect backward commands at first
  EXPECT_NEAR(joint_state_pos_[0], joint_pos_[0], COMMON_THRESHOLD);
  EXPECT_GT(joint_pos_[0], joint_state_pos_[0]);
  EXPECT_LT(joint_pos_[0], first_goal[0]);
  traj_controller_->update();
  EXPECT_GT(joint_pos_[0], joint_state_pos_[0]);
  EXPECT_LT(joint_pos_[0], first_goal[0]);
  traj_controller_->update();
  EXPECT_GT(joint_pos_[0], joint_state_pos_[0]);
  EXPECT_LT(joint_pos_[0], first_goal[0]);

  // Finally the second goal will be commanded/reached
  updateController(rclcpp::Duration::from_seconds(1.1));
  EXPECT_NEAR(second_goal[0], joint_pos_[0], COMMON_THRESHOLD);

  // State interface should have offset from the command before starting a new trajectory
  joint_state_pos_[0] = second_goal[0] - state_from_command_offset;

  // Move joint back to the first goal
  points = {{first_goal}};
  publish(time_from_start, points);
  traj_controller_->wait_for_trajectory(executor);

  // One the first update(s) there should be a "jump" in the goal direction from command
  // (towards the state value)
  EXPECT_NEAR(second_goal[0], joint_pos_[0], COMMON_THRESHOLD);
  traj_controller_->update();
  // Expect backward commands at first
  EXPECT_NEAR(joint_state_pos_[0], joint_pos_[0], COMMON_THRESHOLD);
  EXPECT_LT(joint_pos_[0], joint_state_pos_[0]);
  EXPECT_GT(joint_pos_[0], first_goal[0]);
  traj_controller_->update();
  EXPECT_LT(joint_pos_[0], joint_state_pos_[0]);
  EXPECT_GT(joint_pos_[0], first_goal[0]);
  traj_controller_->update();
  EXPECT_LT(joint_pos_[0], joint_state_pos_[0]);
  EXPECT_GT(joint_pos_[0], first_goal[0]);

  // Finally the first goal will be commanded/reached
  updateController(rclcpp::Duration::from_seconds(1.1));
  EXPECT_NEAR(first_goal[0], joint_pos_[0], COMMON_THRESHOLD);

  executor.cancel();
}

TEST_P(
  TrajectoryControllerTestParameterized, test_no_jump_when_state_tracking_error_not_updated)
{
  rclcpp::executors::SingleThreadedExecutor executor;
  // default if false so it will not be actually set paramter
  rclcpp::Parameter partial_joints_parameters("hardware_state_has_offset", true);
  SetUpAndActivateTrajectoryController(true, {partial_joints_parameters}, &executor, true);

  // goal setup
  std::vector<double> first_goal = {3.3, 4.4, 5.5};
  std::vector<double> second_goal = {6.6, 8.8, 11.0};
  double state_from_command_offset = 0.3;

  // send msg
  builtin_interfaces::msg::Duration time_from_start;
  time_from_start.sec = 1;
  time_from_start.nanosec = 0;
  std::vector<std::vector<double>> points {{first_goal}};
  publish(time_from_start, points);
  traj_controller_->wait_for_trajectory(executor);
  updateController(rclcpp::Duration::from_seconds(1.1));

  // JTC is executing trajectory in open-loop therefore:
  // - internal state does not have to be updated (in this test-case it shouldn't)
  // - internal command is updated
  EXPECT_NEAR(INITIAL_POS_JOINT1, joint_state_pos_[0], COMMON_THRESHOLD);
  EXPECT_NEAR(first_goal[0], joint_pos_[0], COMMON_THRESHOLD);

  // State interface should have offset from the command before starting a new trajectory
  joint_state_pos_[0] = first_goal[0] - state_from_command_offset;

  // Move joint further in the same direction as before (to the second goal)
  points = {{second_goal}};
  publish(time_from_start, points);
  traj_controller_->wait_for_trajectory(executor);

  // One the first update(s) there **should not** be a "jump" in opposite direction from command
  // (towards the state value)
  EXPECT_NEAR(first_goal[0], joint_pos_[0], COMMON_THRESHOLD);
  traj_controller_->update();
  // There should not be backward commands
  EXPECT_NEAR(first_goal[0], joint_pos_[0], COMMON_THRESHOLD);
  EXPECT_GT(joint_pos_[0], first_goal[0]);
  EXPECT_LT(joint_pos_[0], second_goal[0]);
  traj_controller_->update();
  EXPECT_GT(joint_pos_[0], first_goal[0]);
  EXPECT_LT(joint_pos_[0], second_goal[0]);
  traj_controller_->update();
  EXPECT_GT(joint_pos_[0], first_goal[0]);
  EXPECT_LT(joint_pos_[0], second_goal[0]);

  // Finally the second goal will be commanded/reached
  updateController(rclcpp::Duration::from_seconds(1.1));
  EXPECT_NEAR(second_goal[0], joint_pos_[0], COMMON_THRESHOLD);

  // State interface should have offset from the command before starting a new trajectory
  joint_state_pos_[0] = second_goal[0] - state_from_command_offset;

  // Move joint back to the first goal
  points = {{first_goal}};
  publish(time_from_start, points);
  traj_controller_->wait_for_trajectory(executor);

  // One the first update(s) there **should not** be a "jump" in the goal direction from command
  // (towards the state value)
  EXPECT_NEAR(second_goal[0], joint_pos_[0], COMMON_THRESHOLD);
  traj_controller_->update();
  // There should not be a jump toward commands
  EXPECT_NEAR(second_goal[0], joint_pos_[0], COMMON_THRESHOLD);
  EXPECT_LT(joint_pos_[0], second_goal[0]);
  EXPECT_GT(joint_pos_[0], first_goal[0]);
  traj_controller_->update();
  EXPECT_GT(joint_pos_[0], first_goal[0]);
  EXPECT_LT(joint_pos_[0], second_goal[0]);
  traj_controller_->update();
  EXPECT_GT(joint_pos_[0], first_goal[0]);
  EXPECT_LT(joint_pos_[0], second_goal[0]);

  // Finally the first goal will be commanded/reached
  updateController(rclcpp::Duration::from_seconds(1.1));
  EXPECT_NEAR(first_goal[0], joint_pos_[0], COMMON_THRESHOLD);

  executor.cancel();
}

// TODO(anyone): the new gtest version afer 1.8.0 uses INSTANTIATE_TEST_SUITE_P

// position controllers
INSTANTIATE_TEST_CASE_P(
  PositionTrajectoryControllers,
  TrajectoryControllerTestParameterized,
  ::testing::Values(
    std::make_tuple(
      std::vector<std::string>({"position"}),
      std::vector<std::string>({"position"})),
    std::make_tuple(
      std::vector<std::string>({"position"}),
      std::vector<std::string>({"position", "velocity"})),
    std::make_tuple(
      std::vector<std::string>({"position"}),
      std::vector<std::string>({"position", "velocity", "acceleration"}))
  )
);

// position_velocity controllers
INSTANTIATE_TEST_CASE_P(
  PositionVelocityTrajectoryControllers,
  TrajectoryControllerTestParameterized,
  ::testing::Values(
    std::make_tuple(
      std::vector<std::string>({"position", "velocity"}),
      std::vector<std::string>({"position"})),
    std::make_tuple(
      std::vector<std::string>({"position", "velocity"}),
      std::vector<std::string>({"position", "velocity"})),
    std::make_tuple(
      std::vector<std::string>({"position", "velocity"}),
      std::vector<std::string>({"position", "velocity", "acceleration"}))
  )
);

// position_velocity_acceleration controllers
INSTANTIATE_TEST_CASE_P(
  PositionVelocityAccelerationTrajectoryControllers,
  TrajectoryControllerTestParameterized,
  ::testing::Values(
    std::make_tuple(
      std::vector<std::string>({"position", "velocity", "acceleration"}),
      std::vector<std::string>({"position"})),
    std::make_tuple(
      std::vector<std::string>({"position", "velocity", "acceleration"}),
      std::vector<std::string>({"position", "velocity"})),
    std::make_tuple(
      std::vector<std::string>({"position", "velocity", "acceleration"}),
      std::vector<std::string>({"position", "velocity", "acceleration"}))
  )
);

<<<<<<< HEAD
// TODO(denis): Add incorrect interface parameters
TEST_F(TrajectoryControllerTest, incorrect_initialization_using_wrong_parameters) {
  SetUpTrajectoryController(false);

  // This call is replacing the way parameters are set via launch
  SetParameters();
  traj_controller_->configure();
  auto state = traj_controller_->get_current_state();
  ASSERT_EQ(State::PRIMARY_STATE_INACTIVE, state.id());
=======
TEST_F(TrajectoryControllerTest, incorrect_initialization_using_interface_parameters) {
  auto set_parameter_and_check_result = [&] () {
    SetParameters(); // This call is replacing the way parameters are set via launch
    traj_controller_->configure();
    auto state = traj_controller_->get_current_state();
    EXPECT_EQ(state.id(), State::PRIMARY_STATE_FINALIZED);
  };

  SetUpTrajectoryController(false);

  // command interfaces: empty
  command_interface_types_ = {};
  set_parameter_and_check_result();

  // command interfaces: bad_name
  command_interface_types_ = {"bad_name"};
  set_parameter_and_check_result();

  // command interfaces: effort not yet implemented
  command_interface_types_ = {"effort"};
  set_parameter_and_check_result();

  // command interfaces: effort has to be only
  command_interface_types_ = {"effort", "position"};
  set_parameter_and_check_result();

  // command interfaces: velocity alone not yet implemented
  command_interface_types_ = {"velocity"};
  set_parameter_and_check_result();

  // command interfaces: velocity - position not present
  command_interface_types_ = {"velocity", "acceleration"};
  set_parameter_and_check_result();

  // command interfaces: acceleration without position and velocity
  command_interface_types_ = {"acceleration"};
  set_parameter_and_check_result();

  // state interfaces: empty
  state_interface_types_ = {};
  set_parameter_and_check_result();

  // state interfaces: cannot not be effort
  state_interface_types_ = {"effort"};
  set_parameter_and_check_result();

  // state interfaces: bad name
  state_interface_types_ = {"bad_name"};
  set_parameter_and_check_result();

  // state interfaces: velocity - position not present
  state_interface_types_ = {"velocity"};
  set_parameter_and_check_result();
  state_interface_types_ = {"velocity", "acceleration"};
  set_parameter_and_check_result();

  // state interfaces: acceleration without position and velocity
  state_interface_types_ = {"acceleration"};
  set_parameter_and_check_result();
>>>>>>> eacb06b2
}<|MERGE_RESOLUTION|>--- conflicted
+++ resolved
@@ -64,38 +64,6 @@
 }
 
 
-<<<<<<< HEAD
-TEST_P(TrajectoryControllerTestParameterized, configure_param)
-{
-  SetUpTrajectoryController();
-
-  rclcpp::executors::MultiThreadedExecutor executor;
-  executor.add_node(traj_controller_->get_node()->get_node_base_interface());
-  const auto future_handle_ = std::async(std::launch::async, spin, &executor);
-
-  const auto state = traj_controller_->configure();
-  ASSERT_EQ(state.id(), State::PRIMARY_STATE_INACTIVE);
-
-  // send msg
-  builtin_interfaces::msg::Duration time_from_start;
-  time_from_start.sec = 1;
-  time_from_start.nanosec = 0;
-  std::vector<std::vector<double>> points {{{3.3, 4.4, 5.5}}};
-  publish(time_from_start, points);
-  std::this_thread::sleep_for(std::chrono::milliseconds(10));
-
-  traj_controller_->update();
-
-  // hw position == 0 because controller is not activated
-  EXPECT_EQ(0.0, joint_pos_[0]);
-  EXPECT_EQ(0.0, joint_pos_[1]);
-  EXPECT_EQ(0.0, joint_pos_[2]);
-
-  executor.cancel();
-}
-
-=======
->>>>>>> eacb06b2
 TEST_P(TrajectoryControllerTestParameterized, configure)
 {
   SetUpTrajectoryController();
@@ -303,12 +271,7 @@
 {
   SetUpTrajectoryController(false);
 
-<<<<<<< HEAD
-  // This call is replacing the way parameters are set via launch
-  SetParameters();
-=======
   SetParameters();  // This call is replacing the way parameters are set via launch
->>>>>>> eacb06b2
   traj_controller_->configure();
   auto state = traj_controller_->get_current_state();
   ASSERT_EQ(State::PRIMARY_STATE_INACTIVE, state.id());
@@ -642,11 +605,7 @@
 /**
  * @brief invalid_message Test mismatched joint and reference vector sizes
  */
-<<<<<<< HEAD
-TEST_P(TrajectoryControllerTestParameterized, invalid_message)
-=======
 TEST_P(TrajectoryControllerTestParameterized, invalid_messages)
->>>>>>> eacb06b2
 {
   rclcpp::Parameter partial_joints_parameters("allow_partial_joints_goal", false);
   rclcpp::Parameter deduce_states_parameters("deduce_states_from_derivatives", false);
@@ -791,13 +750,7 @@
   expected_desired.positions = {points_old[0].begin(), points_old[0].end()};
   //  Check that we reached end of points_old trajectory
   // Denis: delta was 0.1 with 0.2 works for me
-<<<<<<< HEAD
-  std::cout << "Now waiting for state" << std::endl;
   waitAndCompareState(expected_actual, expected_desired, executor, rclcpp::Duration(delay), 0.2);
-  std::cout << "After waiting for state" << std::endl;
-=======
-  waitAndCompareState(expected_actual, expected_desired, executor, rclcpp::Duration(delay), 0.2);
->>>>>>> eacb06b2
 
   RCLCPP_INFO(traj_node_->get_logger(), "Sending new trajectory");
   publish(time_from_start, points_partial_new);
@@ -1136,17 +1089,6 @@
   )
 );
 
-<<<<<<< HEAD
-// TODO(denis): Add incorrect interface parameters
-TEST_F(TrajectoryControllerTest, incorrect_initialization_using_wrong_parameters) {
-  SetUpTrajectoryController(false);
-
-  // This call is replacing the way parameters are set via launch
-  SetParameters();
-  traj_controller_->configure();
-  auto state = traj_controller_->get_current_state();
-  ASSERT_EQ(State::PRIMARY_STATE_INACTIVE, state.id());
-=======
 TEST_F(TrajectoryControllerTest, incorrect_initialization_using_interface_parameters) {
   auto set_parameter_and_check_result = [&] () {
     SetParameters(); // This call is replacing the way parameters are set via launch
@@ -1206,5 +1148,4 @@
   // state interfaces: acceleration without position and velocity
   state_interface_types_ = {"acceleration"};
   set_parameter_and_check_result();
->>>>>>> eacb06b2
 }