--- conflicted
+++ resolved
@@ -63,10 +63,6 @@
   exe->spin();
 }
 
-<<<<<<< HEAD
-
-=======
->>>>>>> fdccfdf4
 TEST_P(TrajectoryControllerTestParameterized, configure)
 {
   SetUpTrajectoryController();
@@ -1093,25 +1089,12 @@
 );
 
 TEST_F(TrajectoryControllerTest, incorrect_initialization_using_interface_parameters) {
-<<<<<<< HEAD
   auto set_parameter_and_check_result = [&] () {
     SetParameters(); // This call is replacing the way parameters are set via launch
     traj_controller_->configure();
     auto state = traj_controller_->get_current_state();
     EXPECT_EQ(state.id(), State::PRIMARY_STATE_FINALIZED);
   };
-=======
-  auto set_parameter_and_check_result = [&]() {
-      SetParameters();  // This call is replacing the way parameters are set via launch
-      std::cout << "before configure" << std::endl;
-      traj_controller_->configure();
-      std::cout << "aster configure" << std::endl;
-      auto state = traj_controller_->get_current_state();
-      std::cout << "aster get state" << std::endl;
-      EXPECT_EQ(state.id(), State::PRIMARY_STATE_FINALIZED);
-    };
->>>>>>> fdccfdf4
-
   SetUpTrajectoryController(false);
 
   // command interfaces: empty
