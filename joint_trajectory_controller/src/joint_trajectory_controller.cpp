--- conflicted
+++ resolved
@@ -45,13 +45,6 @@
 namespace joint_trajectory_controller
 {
 
-<<<<<<< HEAD
-// TODO(anyone): remove this 'using namespace''
-using namespace std::chrono_literals;
-using lifecycle_msgs::msg::State;
-
-=======
->>>>>>> fdccfdf4
 JointTrajectoryController::JointTrajectoryController()
 : controller_interface::ControllerInterface(),
   joint_names_({})
@@ -115,17 +108,8 @@
 controller_interface::return_type
 JointTrajectoryController::update()
 {
-<<<<<<< HEAD
-  if (get_current_state().id() == State::PRIMARY_STATE_INACTIVE) {
-    if (!is_halted_) {
-      halt();
-      is_halted_ = true;
-    }
-    return controller_interface::return_type::SUCCESS;
-=======
   if (get_current_state().id() == lifecycle_msgs::msg::State::PRIMARY_STATE_INACTIVE) {
     return controller_interface::return_type::OK;
->>>>>>> fdccfdf4
   }
 
   auto compute_error_for_joint = [&](JointTrajectoryPoint & error, int index,
@@ -134,25 +118,10 @@
       // error defined as the difference between current and desired
       error.positions[index] = angles::shortest_angular_distance(
         current.positions[index], desired.positions[index]);
-<<<<<<< HEAD
-      if (check_if_interface_type_exists(
-          state_interface_types_, hardware_interface::HW_IF_VELOCITY) &&
-        check_if_interface_type_exists(
-          command_interface_types_, hardware_interface::HW_IF_VELOCITY))
-      {
-        error.velocities[index] = desired.velocities[index] - current.velocities[index];
-      }
-      if (check_if_interface_type_exists(
-          state_interface_types_, hardware_interface::HW_IF_ACCELERATION) &&
-        check_if_interface_type_exists(
-          command_interface_types_, hardware_interface::HW_IF_ACCELERATION))
-      {
-=======
       if (has_velocity_state_interface_ && has_velocity_command_interface_) {
         error.velocities[index] = desired.velocities[index] - current.velocities[index];
       }
       if (has_acceleration_state_interface_ && has_acceleration_command_interface_) {
->>>>>>> fdccfdf4
         error.accelerations[index] = desired.accelerations[index] - current.accelerations[index];
       }
     };
@@ -212,24 +181,6 @@
       const bool before_last_point = end_segment_itr != (*traj_point_active_ptr_)->end();
 
       // set values for next hardware write()
-<<<<<<< HEAD
-      if (check_if_interface_type_exists(
-          command_interface_types_, hardware_interface::HW_IF_POSITION))
-      {
-        assign_interface_from_point(joint_command_interface_[0], state_desired.positions);
-      }
-      if (check_if_interface_type_exists(
-          command_interface_types_, hardware_interface::HW_IF_VELOCITY))
-      {
-        assign_interface_from_point(joint_command_interface_[1], state_desired.velocities);
-      }
-      if (check_if_interface_type_exists(
-          command_interface_types_, hardware_interface::HW_IF_ACCELERATION))
-      {
-        assign_interface_from_point(joint_command_interface_[2], state_desired.accelerations);
-      }
-      // TODO(anyone): Add here "if using_closed_loop_hw_interface_adapter" (see ROS1)
-=======
       if (has_position_command_interface_) {
         assign_interface_from_point(joint_command_interface_[0], state_desired.positions);
       }
@@ -240,7 +191,6 @@
         assign_interface_from_point(joint_command_interface_[2], state_desired.accelerations);
       }
       // TODO(anyone): Add here "if using_closed_loop_hw_interface_adapter" (see ROS1) - #171
->>>>>>> fdccfdf4
 //       if (check_if_interface_type_exist(
 //           command_interface_types_, hardware_interface::HW_IF_EFFORT)) {
 //         assign_interface_from_point(joint_command_interface_[3], state_desired.effort);
@@ -425,82 +375,6 @@
   if (command_interface_types_.empty()) {
     RCLCPP_ERROR(logger, "'command_interfaces' parameter is empty.");
     return CallbackReturn::ERROR;
-<<<<<<< HEAD
-  }
-
-  // Check if only allowed interface types are used and initialize storage to avoid memory
-  // allocation during activation
-  joint_command_interface_.resize(allowed_interface_types_.size());
-  for (const auto & interface : command_interface_types_) {
-    auto it = std::find(
-      allowed_interface_types_.begin(), allowed_interface_types_.end(), interface);
-    if (it == allowed_interface_types_.end()) {
-      RCLCPP_ERROR(logger, "Command interface type '" + interface + "' not allowed!");
-      return CallbackReturn::ERROR;
-    }
-  }
-
-  // Check if command interfaces combination is valid. Valid combinations are:
-  // 1. effort
-  // 2. velocity
-  // 2. position [velocity, [acceleration]]
-
-  // effort can't be combined with other interfaces
-  if (check_if_interface_type_exists(command_interface_types_, hardware_interface::HW_IF_EFFORT)) {
-    if (command_interface_types_.size() == 1) {
-      // TODO(anyone): This flag is not used for now
-      // There should be PID-approach used as in ROS1:
-      // https://github.com/ros-controls/ros_controllers/blob/noetic-devel/joint_trajectory_controller/include/joint_trajectory_controller/hardware_interface_adapter.h#L283
-      use_closed_loop_pid_adapter = true;
-      // TODO(anyone): remove the next two lines when implemented
-      RCLCPP_ERROR(logger, "using 'effort' command interface alone is not yet implemented yet.");
-      return CallbackReturn::ERROR;
-    } else {
-      RCLCPP_ERROR(logger, "'effort' command interface has to be used alone.");
-      return CallbackReturn::ERROR;
-    }
-  }
-
-  if (check_if_interface_type_exists(
-      command_interface_types_, hardware_interface::HW_IF_VELOCITY))
-  {
-    // if there is only velocity then use also PID adapter
-    if (command_interface_types_.size() == 1) {
-      use_closed_loop_pid_adapter = true;
-      // TODO(anyone): remove this when implemented
-      RCLCPP_ERROR(logger, "using 'velocity' command interface alone is not yet implemented yet.");
-      return CallbackReturn::ERROR;
-      // if velocity interface can be used without position if multiple defined
-    } else if (!check_if_interface_type_exists(
-        command_interface_types_, hardware_interface::HW_IF_POSITION))
-    {
-      RCLCPP_ERROR(
-        logger, "'velocity' command interface can be used either alone or 'position' "
-        "interface has to be present.");
-      return CallbackReturn::ERROR;
-    }
-    // invalid: acceleration is defined and no velocity
-  } else if (check_if_interface_type_exists(
-      command_interface_types_, hardware_interface::HW_IF_ACCELERATION))
-  {
-    RCLCPP_ERROR(
-      logger, "'acceleration' command interface can only be used if 'velocity' and "
-      "'position' interfaces are present");
-    return CallbackReturn::ERROR;
-  }
-
-  // Read always state interfaces from the parameter because they can be used
-  // independently from the controller's type.
-  // Specialized, child controllers should set its default value.
-  state_interface_types_ = node_->get_parameter("state_interfaces").as_string_array();
-
-  if (state_interface_types_.empty()) {
-    RCLCPP_ERROR(logger, "'state_interfaces' parameter is empty.");
-    return CallbackReturn::ERROR;
-  }
-
-  if (check_if_interface_type_exists(state_interface_types_, hardware_interface::HW_IF_EFFORT)) {
-=======
   }
 
   // Check if only allowed interface types are used and initialize storage to avoid memory
@@ -579,7 +453,6 @@
   }
 
   if (contains_interface_type(state_interface_types_, hardware_interface::HW_IF_EFFORT)) {
->>>>>>> fdccfdf4
     RCLCPP_ERROR(logger, "State interface type 'effort' not allowed!");
     return CallbackReturn::ERROR;
   }
@@ -597,13 +470,6 @@
     }
   }
 
-<<<<<<< HEAD
-  if (check_if_interface_type_exists(state_interface_types_, hardware_interface::HW_IF_VELOCITY)) {
-    if (!check_if_interface_type_exists(
-        state_interface_types_,
-        hardware_interface::HW_IF_POSITION))
-    {
-=======
   if (contains_interface_type(state_interface_types_, hardware_interface::HW_IF_VELOCITY)) {
     has_velocity_state_interface_ = true;
   }
@@ -613,45 +479,18 @@
 
   if (has_velocity_state_interface_) {
     if (!contains_interface_type(state_interface_types_, hardware_interface::HW_IF_POSITION)) {
->>>>>>> fdccfdf4
       RCLCPP_ERROR(
         logger, "'velocity' state interface cannot be used if 'position' interface "
         "is missing.");
       return CallbackReturn::ERROR;
     }
-<<<<<<< HEAD
-  } else if (check_if_interface_type_exists(
-      state_interface_types_, hardware_interface::HW_IF_ACCELERATION))
-  {
-=======
   } else if (has_acceleration_state_interface_) {
->>>>>>> fdccfdf4
     RCLCPP_ERROR(
       logger, "'acceleration' state interface cannot be used if 'position' and 'velocity' "
       "interfaces are not present.");
     return CallbackReturn::ERROR;
   }
 
-<<<<<<< HEAD
-  // Print output so users can be sure the interface setup is correct
-  std::stringstream ss_command_interfaces;
-  for (auto index = 0ul; index < command_interface_types_.size(); ++index) {
-    if (index != 0) {
-      ss_command_interfaces << " ";
-    }
-    ss_command_interfaces << command_interface_types_[index];
-  }
-  std::stringstream ss_state_interfaces;
-  for (auto index = 0ul; index < state_interface_types_.size(); ++index) {
-    if (index != 0) {
-      ss_state_interfaces << " ";
-    }
-    ss_state_interfaces << state_interface_types_[index];
-  }
-  RCLCPP_INFO(
-    logger, "Command interfaces are [%s] and and state interfaces are [%s].",
-    ss_command_interfaces.str().c_str(), ss_state_interfaces.str().c_str());
-=======
   auto get_interface_list = [](const std::vector<std::string> & interface_types) {
       std::stringstream ss_command_interfaces;
       for (size_t index = 0; index < interface_types.size(); ++index) {
@@ -668,7 +507,6 @@
     logger, "Command interfaces are [%s] and and state interfaces are [%s].",
     get_interface_list(command_interface_types_).c_str(),
     get_interface_list(state_interface_types_).c_str());
->>>>>>> fdccfdf4
 
   default_tolerances_ = get_segment_tolerances(*node_, joint_names_);
 
@@ -728,22 +566,11 @@
   state_publisher_->msg_.desired.accelerations.resize(n_joints);
   state_publisher_->msg_.actual.positions.resize(n_joints);
   state_publisher_->msg_.error.positions.resize(n_joints);
-<<<<<<< HEAD
-  if (check_if_interface_type_exists(state_interface_types_, hardware_interface::HW_IF_VELOCITY)) {
-    state_publisher_->msg_.actual.velocities.resize(n_joints);
-    state_publisher_->msg_.error.velocities.resize(n_joints);
-  }
-  if (check_if_interface_type_exists(
-      state_interface_types_,
-      hardware_interface::HW_IF_ACCELERATION))
-  {
-=======
   if (has_velocity_state_interface_) {
     state_publisher_->msg_.actual.velocities.resize(n_joints);
     state_publisher_->msg_.error.velocities.resize(n_joints);
   }
   if (has_acceleration_state_interface_) {
->>>>>>> fdccfdf4
     state_publisher_->msg_.actual.accelerations.resize(n_joints);
     state_publisher_->msg_.error.accelerations.resize(n_joints);
   }
@@ -847,10 +674,6 @@
   traj_external_point_ptr_ = std::make_shared<Trajectory>();
   traj_home_point_ptr_ = std::make_shared<Trajectory>();
 
-<<<<<<< HEAD
-  is_halted_ = false;
-=======
->>>>>>> fdccfdf4
   subscriber_is_active_ = true;
   traj_point_active_ptr_ = &traj_external_point_ptr_;
   last_state_publish_time_ = node_->now();
@@ -866,15 +689,12 @@
 rclcpp_lifecycle::node_interfaces::LifecycleNodeInterface::CallbackReturn
 JointTrajectoryController::on_deactivate(const rclcpp_lifecycle::State &)
 {
-<<<<<<< HEAD
-=======
   // TODO(anyone): How to halt when using effort commands?
   for (auto index = 0ul; index < joint_names_.size(); ++index) {
     joint_command_interface_[0][index].get().set_value(
       joint_command_interface_[0][index].get().get_value());
   }
 
->>>>>>> fdccfdf4
   for (auto index = 0ul; index < allowed_interface_types_.size(); ++index) {
     joint_command_interface_[index].clear();
     joint_state_interface_[index].clear();
@@ -918,11 +738,6 @@
   traj_home_point_ptr_.reset();
   traj_msg_home_ptr_.reset();
 
-<<<<<<< HEAD
-  is_halted_ = false;
-
-=======
->>>>>>> fdccfdf4
   return true;
 }
 
@@ -934,21 +749,6 @@
   return rclcpp_lifecycle::node_interfaces::LifecycleNodeInterface::CallbackReturn::SUCCESS;
 }
 
-<<<<<<< HEAD
-void
-JointTrajectoryController::halt()
-{
-  // TODO(anyone): How to halt when using effort commands?
-  // TODO(anyone): Does this make sense at all? When we stop controller an call deactivate
-  // the controller does not have access to the interfaces anymore...
-  for (auto index = 0ul; index < joint_names_.size(); ++index) {
-    joint_command_interface_[0][index].get().set_value(
-      joint_command_interface_[0][index].get().get_value());
-  }
-}
-
-=======
->>>>>>> fdccfdf4
 void JointTrajectoryController::publish_state(
   const JointTrajectoryPoint & desired_state,
   const JointTrajectoryPoint & current_state, const JointTrajectoryPoint & state_error)
@@ -969,23 +769,11 @@
     state_publisher_->msg_.desired.accelerations = desired_state.accelerations;
     state_publisher_->msg_.actual.positions = current_state.positions;
     state_publisher_->msg_.error.positions = state_error.positions;
-<<<<<<< HEAD
-    if (check_if_interface_type_exists(
-        state_interface_types_, hardware_interface::HW_IF_VELOCITY))
-    {
-      state_publisher_->msg_.actual.velocities = current_state.velocities;
-      state_publisher_->msg_.error.velocities = state_error.velocities;
-    }
-    if (check_if_interface_type_exists(
-        state_interface_types_, hardware_interface::HW_IF_ACCELERATION))
-    {
-=======
     if (has_velocity_state_interface_) {
       state_publisher_->msg_.actual.velocities = current_state.velocities;
       state_publisher_->msg_.error.velocities = state_error.velocities;
     }
     if (has_acceleration_state_interface_) {
->>>>>>> fdccfdf4
       state_publisher_->msg_.actual.accelerations = current_state.accelerations;
       state_publisher_->msg_.error.accelerations = state_error.accelerations;
     }
@@ -1001,11 +789,7 @@
   RCLCPP_INFO(node_->get_logger(), "Received new action goal");
 
   // Precondition: Running controller
-<<<<<<< HEAD
-  if (is_halted_) {
-=======
   if (get_current_state().id() == lifecycle_msgs::msg::State::PRIMARY_STATE_INACTIVE) {
->>>>>>> fdccfdf4
     RCLCPP_ERROR(
       node_->get_logger(),
       "Can't accept new action goals. Controller is not running.");
