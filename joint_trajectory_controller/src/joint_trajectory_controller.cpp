--- conflicted
+++ resolved
@@ -239,12 +239,8 @@
       // store command as state when hardware state has tracking offset
       current_state_when_offset_ = state_desired;
 
-<<<<<<< HEAD
-      if (rt_active_goal_) {
-=======
       const auto active_goal = *rt_active_goal_.readFromRT();
       if (active_goal) {
->>>>>>> c3b37823
         // send feedback
         auto feedback = std::make_shared<FollowJTrajAction::Feedback>();
         feedback->header.stamp = node_->now();
@@ -367,7 +363,6 @@
   if (command_interface_types_.empty()) {
     RCLCPP_ERROR(logger, "'command_interfaces' parameter is empty.");
     return CallbackReturn::ERROR;
-<<<<<<< HEAD
   }
 
   // Check if only allowed interface types are used and initialize storage to avoid memory
@@ -431,71 +426,6 @@
     return CallbackReturn::ERROR;
   }
 
-=======
-  }
-
-  // Check if only allowed interface types are used and initialize storage to avoid memory
-  // allocation during activation
-  joint_command_interface_.resize(allowed_interface_types_.size());
-  for (const auto & interface : command_interface_types_) {
-    auto it = std::find(
-      allowed_interface_types_.begin(), allowed_interface_types_.end(), interface);
-    if (it == allowed_interface_types_.end()) {
-      RCLCPP_ERROR(logger, "Command interface type '" + interface + "' not allowed!");
-      return CallbackReturn::ERROR;
-    }
-  }
-
-  // Check if command interfaces combination is valid. Valid combinations are:
-  // 1. effort
-  // 2. velocity
-  // 2. position [velocity, [acceleration]]
-
-  // effort can't be combined with other interfaces
-  if (check_if_interface_type_exists(command_interface_types_, hardware_interface::HW_IF_EFFORT)) {
-    if (command_interface_types_.size() == 1) {
-      // TODO(anyone): This flag is not used for now
-      // There should be PID-approach used as in ROS1:
-      // https://github.com/ros-controls/ros_controllers/blob/noetic-devel/joint_trajectory_controller/include/joint_trajectory_controller/hardware_interface_adapter.h#L283
-      use_closed_loop_pid_adapter = true;
-      // TODO(anyone): remove the next two lines when implemented
-      RCLCPP_ERROR(logger, "using 'effort' command interface alone is not yet implemented yet.");
-      return CallbackReturn::ERROR;
-    } else {
-      RCLCPP_ERROR(logger, "'effort' command interface has to be used alone.");
-      return CallbackReturn::ERROR;
-    }
-  }
-
-  if (check_if_interface_type_exists(
-      command_interface_types_, hardware_interface::HW_IF_VELOCITY))
-  {
-    // if there is only velocity then use also PID adapter
-    if (command_interface_types_.size() == 1) {
-      use_closed_loop_pid_adapter = true;
-      // TODO(anyone): remove this when implemented
-      RCLCPP_ERROR(logger, "using 'velocity' command interface alone is not yet implemented yet.");
-      return CallbackReturn::ERROR;
-      // if velocity interface can be used without position if multiple defined
-    } else if (!check_if_interface_type_exists(
-        command_interface_types_, hardware_interface::HW_IF_POSITION))
-    {
-      RCLCPP_ERROR(
-        logger, "'velocity' command interface can be used either alone or 'position' "
-        "interface has to be present.");
-      return CallbackReturn::ERROR;
-    }
-    // invalid: acceleration is defined and no velocity
-  } else if (check_if_interface_type_exists(
-      command_interface_types_, hardware_interface::HW_IF_ACCELERATION))
-  {
-    RCLCPP_ERROR(
-      logger, "'acceleration' command interface can only be used if 'velocity' and "
-      "'position' interfaces are present");
-    return CallbackReturn::ERROR;
-  }
-
->>>>>>> c3b37823
   // Read always state interfaces from the parameter because they can be used
   // independently from the controller's type.
   // Specialized, child controllers should set its default value.
