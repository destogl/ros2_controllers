--- conflicted
+++ resolved
@@ -21,11 +21,7 @@
         package-name:
             diff_drive_controller
             effort_controllers
-<<<<<<< HEAD
-            force_torque_sensor_controller
-=======
             force_torque_sensor_broadcaster
->>>>>>> 469c69c1
             forward_command_controller
             joint_state_broadcaster
             joint_state_controller
