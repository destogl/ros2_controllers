--- conflicted
+++ resolved
@@ -43,8 +43,10 @@
   }
 
   try {
-    node_->declare_parameter<std::vector<std::string>>("joints", {});
-    node_->declare_parameter<std::string>("interface_name", "");
+    auto node = get_node();
+    node->declare_parameter<std::vector<std::string>>("joints", {});
+
+    node->declare_parameter<std::string>("interface_name", "");
   } catch (const std::exception & e) {
     fprintf(stderr, "Exception thrown during init stage with message: %s \n", e.what());
     return controller_interface::return_type::ERROR;
@@ -53,12 +55,13 @@
   return controller_interface::return_type::OK;
 }
 
-CallbackReturn ForwardCommandController::read_parameters()
+CallbackReturn ForwardCommandController::on_configure(
+  const rclcpp_lifecycle::State & /*previous_state*/)
 {
   joint_names_ = node_->get_parameter("joints").as_string_array();
 
   if (joint_names_.empty()) {
-    RCLCPP_ERROR(node_->get_logger(), "'joints' parameter was empty");
+    RCLCPP_ERROR(get_node()->get_logger(), "'joints' parameter was empty");
     return CallbackReturn::ERROR;
   }
 
@@ -68,37 +71,18 @@
   }
 
   if (interface_name_.empty()) {
-    RCLCPP_ERROR(node_->get_logger(), "'interface_name' parameter was empty");
+    RCLCPP_ERROR(get_node()->get_logger(), "'interface_name' parameter was empty");
     return CallbackReturn::ERROR;
   }
 
-  for (const auto & joint : joint_names_) {
-    command_interface_types_.push_back(joint + "/" + interface_name_);
-  }
-
-  return CallbackReturn::SUCCESS;
-}
-
-CallbackReturn ForwardCommandController::on_configure(
-  const rclcpp_lifecycle::State & /*previous_state*/)
-{
-  auto ret = this->read_parameters();
-  if (ret != CallbackReturn::SUCCESS) {
-    return ret;
-  }
-
-  joints_command_subscriber_ = node_->create_subscription<CmdType>(
+  joints_command_subscriber_ = get_node()->create_subscription<CmdType>(
     "~/commands", rclcpp::SystemDefaultsQoS(),
     [this](const CmdType::SharedPtr msg)
     {
       rt_command_ptr_.writeFromNonRT(msg);
     });
 
-<<<<<<< HEAD
-  RCLCPP_INFO_STREAM(node_->get_logger(), "configure successful");
-=======
   RCLCPP_INFO(get_node()->get_logger(), "configure successful");
->>>>>>> cff86c1a
   return CallbackReturn::SUCCESS;
 }
 
@@ -108,8 +92,8 @@
   controller_interface::InterfaceConfiguration command_interfaces_config;
   command_interfaces_config.type = controller_interface::interface_configuration_type::INDIVIDUAL;
 
-  for (const auto & command_interface : command_interface_types_) {
-    command_interfaces_config.names.push_back(command_interface);
+  for (const auto & joint : joint_names_) {
+    command_interfaces_config.names.push_back(joint + "/" + interface_name_);
   }
 
   return command_interfaces_config;
@@ -123,24 +107,23 @@
 }
 
 // Fill ordered_interfaces with references to the matching interfaces
-// in the same order as in command_interface_types_
+// in the same order as in joint_names
 template<typename T>
 bool get_ordered_interfaces(
-  std::vector<T> & unordered_interfaces, const std::vector<std::string> & controller_joints_itfs,
-  std::vector<std::reference_wrapper<T>> & ordered_interfaces)
+  std::vector<T> & unordered_interfaces, const std::vector<std::string> & joint_names,
+  const std::string & interface_type, std::vector<std::reference_wrapper<T>> & ordered_interfaces)
 {
-  for (const auto & controller_interface : controller_joints_itfs) {
+  for (const auto & joint_name : joint_names) {
     for (auto & command_interface : unordered_interfaces) {
-      if (controller_interface ==
-        // TODO(anyone): Use here command_interface.get_full_name when merged (ros2_control#)
-        (command_interface.get_name() + "/" + command_interface.get_interface_name()))
+      if ((command_interface.get_name() == joint_name) &&
+        (command_interface.get_interface_name() == interface_type))
       {
         ordered_interfaces.push_back(std::ref(command_interface));
       }
     }
   }
 
-  return controller_joints_itfs.size() == ordered_interfaces.size();
+  return joint_names.size() == ordered_interfaces.size();
 }
 
 CallbackReturn ForwardCommandController::on_activate(
@@ -150,16 +133,12 @@
   //  also verify that we *only* have the resources defined in the "points" parameter
   std::vector<std::reference_wrapper<LoanedCommandInterface>> ordered_interfaces;
   if (!get_ordered_interfaces(
-      command_interfaces_, command_interface_types_, ordered_interfaces) ||
-    command_interfaces_.size() != ordered_interfaces.size())
+      command_interfaces_, joint_names_, interface_name_,
+      ordered_interfaces) || command_interfaces_.size() != ordered_interfaces.size())
   {
     RCLCPP_ERROR(
       node_->get_logger(),
-<<<<<<< HEAD
-      "Expected %u command interfaces, got %u",
-=======
       "Expected %zu position command interfaces, got %zu",
->>>>>>> cff86c1a
       joint_names_.size(), ordered_interfaces.size());
     return rclcpp_lifecycle::node_interfaces::LifecycleNodeInterface::CallbackReturn::ERROR;
   }
@@ -183,13 +162,8 @@
   }
 
   if ((*joint_commands)->data.size() != command_interfaces_.size()) {
-<<<<<<< HEAD
-    RCLCPP_ERROR_STREAM_THROTTLE(
-      node_->get_logger(),
-=======
     RCLCPP_ERROR_THROTTLE(
       get_node()->get_logger(),
->>>>>>> cff86c1a
       *node_->get_clock(), 1000,
       "command size (%zu) does not match number of interfaces (%zu)",
       (*joint_commands)->data.size(), command_interfaces_.size());
